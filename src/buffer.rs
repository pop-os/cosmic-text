--- conflicted
+++ resolved
@@ -487,12 +487,7 @@
 
         let scroll_end = self.scroll + lines;
         let total_layout = self.shape_until(font_system, scroll_end);
-<<<<<<< HEAD
-        self.scroll = (total_layout - (lines - 1)).clamp(0, self.scroll);
-=======
-
-        self.scroll = cmp::max(0, cmp::min(total_layout - lines, self.scroll));
->>>>>>> 3187e916
+        self.scroll = (total_layout - lines).clamp(0, self.scroll);
     }
 
     pub fn layout_cursor(&self, cursor: &Cursor) -> LayoutCursor {
